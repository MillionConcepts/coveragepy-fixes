# setup.py for coverage.py

"""Code coverage measurement for Python

Coverage.py measures code coverage, typically during test execution. It uses
the code analysis tools and tracing hooks provided in the Python standard
library to determine which lines are executable, and which have been executed.

Coverage.py runs on Pythons 2.3 through 3.3, and PyPy 1.8.

Documentation is at `nedbatchelder.com <%s>`_.  Code repository and issue
tracker are at `bitbucket.org <http://bitbucket.org/ned/coveragepy>`_.

New in 3.5: Branch coverage exclusions, keyboard shortcuts in HTML report.

New in 3.4: Better control over source to measure, and unexecuted files
can be reported.

New in 3.3: .coveragerc files.

New in 3.2: Branch coverage!
"""

# This file is used unchanged under all versions of Python, 2.x and 3.x.

classifiers = """\
Environment :: Console
Intended Audience :: Developers
License :: OSI Approved :: BSD License
Operating System :: OS Independent
Programming Language :: Python :: 2
Programming Language :: Python :: 3
Topic :: Software Development :: Quality Assurance
Topic :: Software Development :: Testing
"""

# Pull in the tools we need.
import os, sys

# Distribute is a new fork of setuptools.  It's supported on Py3.x, so we use
# it there, but stick with classic setuptools on Py2.x until Distribute becomes
# more accepted.
if sys.version_info >= (3, 0):
    from distribute_setup import use_setuptools
else:
    from ez_setup import use_setuptools

use_setuptools()

from setuptools import setup
from distutils.core import Extension    # pylint: disable=E0611,F0401

# Get or massage our metadata.  We exec coverage/version.py so we can avoid
# importing the product code into setup.py.

doc = __doc__                   # __doc__ will be overwritten by version.py.
__version__ = __url__ = ""      # keep pylint happy.

<<<<<<< HEAD
cov_ver_py = os.path.join(os.path.split(__file__)[0], "coverage/version.py")
version_file = open(cov_ver_py)
try:
    exec(compile(version_file.read(), cov_ver_py, 'exec'))
finally:
    version_file.close()
=======
scripts = ['coverage = coverage:main']
if sys.version_info >= (3, 0):
    scripts.append('coverage3 = coverage:main')

doclines = (__doc__ % __url__).split('\n')
>>>>>>> 605735c5

doclines = (doc % __url__).splitlines()
classifier_list = classifiers.splitlines()

if 'a' in __version__:
    devstat = "3 - Alpha"
elif 'b' in __version__:
    devstat = "4 - Beta"
else:
    devstat = "5 - Production/Stable"
classifier_list.append("Development Status :: " + devstat)

# Create the keyword arguments for setup()

setup_args = dict(
    name = 'coverage',
    version = __version__,

    packages = [
        'coverage',
        ],

    package_data = {
        'coverage': [
            'htmlfiles/*.*',
            ]
        },

    entry_points = {'console_scripts': scripts},

    # We need to get HTML assets from our htmlfiles dir.
    zip_safe = False,

    author = 'Ned Batchelder and others',
    author_email = 'ned@nedbatchelder.com',
    description = doclines[0],
    long_description = '\n'.join(doclines[2:]),
    keywords = 'code coverage testing',
    license = 'BSD',
    classifiers = classifier_list,
    url = __url__,
    )

# There are a few reasons we might not be able to compile the C extension.

compile_extension = True

if sys.platform.startswith('java'):
    # Jython can't compile C extensions
    compile_extension = False

if '__pypy__' in sys.builtin_module_names:
    # Pypy can't compile C extensions
    compile_extension = False

if compile_extension:
    setup_args.update(dict(
        ext_modules = [
            Extension("coverage.tracer", sources=["coverage/tracer.c"])
            ],
        ))

if sys.version_info >= (3, 0):
    setup_args.update(dict(
        use_2to3=False,
        ))

def main():
    """Actually invoke setup() with the arguments we built above."""
    # For a variety of reasons, it might not be possible to install the C
    # extension.  Try it with, and if it fails, try it without.
    try:
        setup(**setup_args)
    except:     # pylint: disable=W0702
        # When setup() can't compile, it tries to exit.  We'll catch SystemExit
        # here :-(, and try again.
        if 'install' not in sys.argv or 'ext_modules' not in setup_args:
            # We weren't trying to install an extension, so forget it.
            raise
        msg = "Couldn't install with extension module, trying without it..."
        exc = sys.exc_info()[1]
        exc_msg = "%s: %s" % (exc.__class__.__name__, exc)
        print("**\n** %s\n** %s\n**" % (msg, exc_msg))

        del setup_args['ext_modules']
        setup(**setup_args)

if __name__ == '__main__':
    main()<|MERGE_RESOLUTION|>--- conflicted
+++ resolved
@@ -56,20 +56,12 @@
 doc = __doc__                   # __doc__ will be overwritten by version.py.
 __version__ = __url__ = ""      # keep pylint happy.
 
-<<<<<<< HEAD
 cov_ver_py = os.path.join(os.path.split(__file__)[0], "coverage/version.py")
 version_file = open(cov_ver_py)
 try:
     exec(compile(version_file.read(), cov_ver_py, 'exec'))
 finally:
     version_file.close()
-=======
-scripts = ['coverage = coverage:main']
-if sys.version_info >= (3, 0):
-    scripts.append('coverage3 = coverage:main')
-
-doclines = (__doc__ % __url__).split('\n')
->>>>>>> 605735c5
 
 doclines = (doc % __url__).splitlines()
 classifier_list = classifiers.splitlines()
@@ -81,6 +73,12 @@
 else:
     devstat = "5 - Production/Stable"
 classifier_list.append("Development Status :: " + devstat)
+
+# Install a script as "coverage", and as "coverage[23]"
+scripts = [
+    'coverage = coverage:main',
+    'coverage%d = coverage:main' % sys.version_info[0],
+    ]
 
 # Create the keyword arguments for setup()
 
